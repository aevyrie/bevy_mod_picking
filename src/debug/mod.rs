--- conflicted
+++ resolved
@@ -22,15 +22,15 @@
 impl DebugPickingMode {
     /// A condition indicating the plugin is enabled
     pub fn is_enabled(res: Res<State<DebugPickingMode>>) -> bool {
-        matches!(res.0, Self::Normal | Self::Noisy)
+        matches!(res.get(), Self::Normal | Self::Noisy)
     }
     /// A condition indicating the plugin is disabled
     pub fn is_disabled(res: Res<State<DebugPickingMode>>) -> bool {
-        matches!(res.0, Self::Disabled)
+        matches!(res.get(), Self::Disabled)
     }
     /// A condition indicating the plugin is enabled and in noisy mode
     pub fn is_noisy(res: Res<State<DebugPickingMode>>) -> bool {
-        matches!(res.0, Self::Noisy)
+        matches!(res.get(), Self::Noisy)
     }
 }
 
@@ -68,48 +68,18 @@
             DebugPickingMode::Normal
         };
 
-<<<<<<< HEAD
-        app.init_resource::<debug::Frame>()
+        app.add_state::<DebugPickingMode>()
+            .insert_resource(State::new(start_mode))
+            .init_resource::<debug::Frame>()
             .add_systems(First, debug::increment_frame)
             .add_systems(
                 PreUpdate,
                 input::debug::print
                     .before(picking_core::PickSet::Backend)
-                    .run_if(move || noisy_debug),
-            )
-            .add_systems(
-                PreUpdate,
-                (
-                    debug::print::<events::Over>,
-                    debug::print::<events::Out>,
-                    debug::print::<events::Down>,
-                    debug::print::<events::Up>,
-                    debug::print::<events::Click>,
-                    debug::print::<events::Move>.run_if(move || noisy_debug),
-                    debug::print::<events::DragStart>,
-                    debug::print::<events::Drag>.run_if(move || noisy_debug),
-                    debug::print::<events::DragEnd>,
-                    debug::print::<events::DragEnter>,
-                    debug::print::<events::DragOver>.run_if(move || noisy_debug),
-                    debug::print::<events::DragLeave>,
-                    debug::print::<events::Drop>,
-                )
-                    .in_set(picking_core::PickSet::Last),
-=======
-        load_internal_binary_asset!(app, DEBUG_FONT_HANDLE, "FiraMono-Medium.ttf", font_loader);
-
-        app.add_state::<DebugPickingMode>()
-            .insert_resource(State(start_mode))
-            .init_resource::<debug::Frame>()
-            .add_system(debug::increment_frame.in_base_set(CoreSet::First))
-            .add_system(
-                input::debug::print
-                    .before(picking_core::PickSet::Backend)
-                    .run_if(DebugPickingMode::is_noisy)
-                    .in_base_set(CoreSet::PreUpdate),
->>>>>>> a5a40025
+                    .run_if(DebugPickingMode::is_noisy),
             );
         app.add_systems(
+            Update,
             (
                 debug::print::<events::Over>,
                 debug::print::<events::Out>,
@@ -145,23 +115,16 @@
                 .in_set(picking_core::PickSet::Last),
         );
 
-        app.add_system(hide_pointer_text.in_schedule(OnEnter(DebugPickingMode::Disabled)));
+        app.add_systems(OnEnter(DebugPickingMode::Disabled), hide_pointer_text);
 
         #[cfg(feature = "selection")]
         app.add_systems(
-<<<<<<< HEAD
             Update,
-            (
-                debug::print::<selection::Select>,
-                debug::print::<selection::Deselect>,
-            ),
-=======
             (
                 debug::print::<selection::Select>,
                 debug::print::<selection::Deselect>,
             )
                 .distributive_run_if(DebugPickingMode::is_enabled),
->>>>>>> a5a40025
         );
     }
 }
