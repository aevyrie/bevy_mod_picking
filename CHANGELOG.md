--- conflicted
+++ resolved
@@ -1,16 +1,13 @@
 # UNRELEASED
 
-<<<<<<< HEAD
 - Added: `RayMap` resource that contains a `Ray` for every (camera, pointer) pair
 - Changed: rapier and bevy_mod_raycast backends use the `RayMap` instead of constructing their own
   rays
 - Fixed: rapier and bevy_mod_raycast backends use `RenderLayers::default` when a camera is missing
   them
-=======
 - Added: support for `bevy_ui` `UiScale`.
 - Fixed: the bevy ui backend now ignores clipped areas of UI nodes. 
 - Added: `RaycastBackendSettings::raycast_visibility` to support picking hidden meshes.
->>>>>>> 7aafa82f
 
 # 0.17.0
 
