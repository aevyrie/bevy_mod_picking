//! A picking backend for [`bevy_ui`].
//!
//! # Usage
//!
//! This backend does not require markers on cameras or entities to function. It will look for any
//! pointers using the same render target as the UI camera, and run hit tests on the UI node tree.
//!
//! ## Important Note
//!
//! This backend completely ignores [`FocusPolicy`](bevy_ui::FocusPolicy). The design of bevy ui's
//! focus systems and the picking plugin are not compatible. Instead, use the [`Pickable`] component
//! to customize how an entity responds to picking focus.
//!
//! ## Implementation Notes
//!
//! - Bevy ui can only render to the primary window
//! - Bevy ui can render on any camera with a flag, it is special, and is not tied to a particular
//!   camera.
//! - To correctly sort picks, the order of bevy UI is set to be the camera order plus 0.5.

#![allow(clippy::type_complexity)]
#![allow(clippy::too_many_arguments)]
#![deny(missing_docs)]

use bevy_app::prelude::*;
use bevy_ecs::{prelude::*, query::WorldQuery};
use bevy_render::{camera::NormalizedRenderTarget, prelude::*};
use bevy_transform::prelude::*;
use bevy_ui::{prelude::*, RelativeCursorPosition, UiStack};
use bevy_window::PrimaryWindow;

use bevy_picking_core::backend::prelude::*;
use bevy_picking_core::pointer::Location;

/// Commonly used imports for the [`bevy_picking_ui`](crate) crate.
pub mod prelude {
    pub use crate::BevyUiBackend;
}

/// Adds picking support for [`bevy_ui`].
#[derive(Clone)]
pub struct BevyUiBackend;
impl Plugin for BevyUiBackend {
    fn build(&self, app: &mut App) {
        app.add_systems(PreUpdate, ui_picking.in_set(PickSet::Backend));
    }
}

/// Main query from bevy's `ui_focus_system`
#[derive(WorldQuery)]
#[world_query(mutable)]
pub struct NodeQuery {
    entity: Entity,
    node: &'static Node,
    global_transform: &'static GlobalTransform,
    relative_cursor_position: Option<&'static mut RelativeCursorPosition>,
    pickable: Option<&'static Pickable>,
    calculated_clip: Option<&'static CalculatedClip>,
    view_visibility: Option<&'static ViewVisibility>,
}

/// Computes the UI node entities under each pointer.
///
/// Bevy's [`UiStack`] orders all nodes in the order they will be rendered, which is the same order
/// we need for determining picking.
pub fn ui_picking(
    pointers: Query<(&PointerId, &PointerLocation)>,
    cameras: Query<(Entity, &Camera, Option<&UiCameraConfig>)>,
    primary_window: Query<Entity, With<PrimaryWindow>>,
    ui_stack: Res<UiStack>,
<<<<<<< HEAD
    ui_scale: Res<UiScale>,
=======
    ui_scale: Option<Res<UiScale>>,
>>>>>>> e26601c8
    mut node_query: Query<NodeQuery>,
    mut output: EventWriter<PointerHits>,
) {
    let ui_scale = ui_scale.map(|f| f.0).unwrap_or(1.0) as f32;
    for (pointer, location) in pointers.iter().filter_map(|(pointer, pointer_location)| {
        pointer_location
            .location()
            // TODO: update when proper multi-window UI is implemented
            .filter(|loc| {
                if let NormalizedRenderTarget::Window(window) = loc.target {
                    if primary_window.contains(window.entity()) {
                        return true;
                    }
                }
                false
            })
            .cloned()
            .map(|loc| {
                (
                    pointer,
                    Location {
                        position: loc.position / ui_scale,
                        ..loc
                    },
                )
            })
    }) {
        let window_entity = primary_window.single();

        // Find the topmost bevy_ui camera with the same target as this pointer.
        //
        // Bevy ui can render on many cameras, but it will be the same UI, and we only want to
        // consider the topmost one rendering UI in this window.
        let mut ui_cameras: Vec<_> = cameras
            .iter()
            .filter(|(_entity, camera, _)| {
                camera.is_active
                    && camera.target.normalize(Some(window_entity)).unwrap() == location.target
            })
            .filter(|(_, _, ui_config)| ui_config.map(|config| config.show_ui).unwrap_or(true))
            .collect();
        ui_cameras.sort_by_key(|(_, camera, _)| camera.order);

        // The last camera in the list will be the one with the highest order, and be the topmost.
        let Some((camera_entity, camera, _)) = ui_cameras.last() else {
            continue;
        };

        let mut hovered_nodes = ui_stack
            .uinodes
            .iter()
            // reverse the iterator to traverse the tree from closest nodes to furthest
            .rev()
            .filter_map(|entity| {
                if let Ok(node) = node_query.get_mut(*entity) {
                    // Nodes that are not rendered should not be interactable
                    if let Some(view_visibility) = node.view_visibility {
                        if !view_visibility.get() {
                            return None;
                        }
                    }

                    let node_rect = node.node.logical_rect(node.global_transform);
                    let visible_rect = node
                        .calculated_clip
                        .map(|clip| node_rect.intersect(clip.clip))
                        .unwrap_or(node_rect);
                    let cursor_position = location.position / ui_scale.0 as f32;
                    if visible_rect.contains(cursor_position) {
                        Some(*entity)
                    } else {
                        None
                    }
                } else {
                    None
                }
            })
            .collect::<Vec<Entity>>()
            .into_iter();

        // As soon as a node with a `Block` focus policy is detected, the iteration will stop on it
        // because it "captures" the interaction.
        let mut iter = node_query.iter_many_mut(hovered_nodes.by_ref());
        let mut picks = Vec::new();
        let mut depth = 0.0;

        while let Some(node) = iter.fetch_next() {
            let mut push_hit =
                || picks.push((node.entity, HitData::new(*camera_entity, depth, None, None)));
            push_hit();
            if let Some(pickable) = node.pickable {
                // If an entity has a `Pickable` component, we will use that as the source of truth.
                if pickable.should_block_lower {
                    break;
                }
            } else {
                // If the Pickable component doesn't exist, default behavior is to block.
                break;
            }

            depth += 0.00001; // keep depth near 0 for precision
        }
        let order = camera.order as f32 + 0.5; // bevy ui can run on any camera, it's a special case
        output.send(PointerHits::new(*pointer, picks, order))
    }
}<|MERGE_RESOLUTION|>--- conflicted
+++ resolved
@@ -68,11 +68,7 @@
     cameras: Query<(Entity, &Camera, Option<&UiCameraConfig>)>,
     primary_window: Query<Entity, With<PrimaryWindow>>,
     ui_stack: Res<UiStack>,
-<<<<<<< HEAD
-    ui_scale: Res<UiScale>,
-=======
     ui_scale: Option<Res<UiScale>>,
->>>>>>> e26601c8
     mut node_query: Query<NodeQuery>,
     mut output: EventWriter<PointerHits>,
 ) {
@@ -140,8 +136,7 @@
                         .calculated_clip
                         .map(|clip| node_rect.intersect(clip.clip))
                         .unwrap_or(node_rect);
-                    let cursor_position = location.position / ui_scale.0 as f32;
-                    if visible_rect.contains(cursor_position) {
+                    if visible_rect.contains(location.position) {
                         Some(*entity)
                     } else {
                         None
