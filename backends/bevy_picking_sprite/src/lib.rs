//! A raycasting backend for [`bevy_sprite`](bevy::sprite).

#![allow(clippy::type_complexity)]
#![allow(clippy::too_many_arguments)]
#![deny(missing_docs)]

use std::cmp::Ordering;

use bevy::{prelude::*, window::PrimaryWindow};
use bevy_picking_core::backend::prelude::*;

/// Commonly used imports for the [`bevy_picking_sprite`](crate) crate.
pub mod prelude {
    pub use crate::SpriteBackend;
}

/// Adds picking support for [`bevy_sprite`](bevy::sprite)
#[derive(Clone)]
pub struct SpriteBackend;
impl Plugin for SpriteBackend {
    fn build(&self, app: &mut App) {
        app.add_systems(PreUpdate, sprite_picking.in_set(PickSet::Backend));
    }
}

/// Checks if any sprite entities are under each pointer
pub fn sprite_picking(
    pointers: Query<(&PointerId, &PointerLocation)>,
    cameras: Query<(Entity, &Camera, &GlobalTransform)>,
    primary_window: Query<Entity, With<PrimaryWindow>>,
    images: Res<Assets<Image>>,
    sprite_query: Query<(
        Entity,
        &Sprite,
        &Handle<Image>,
        &GlobalTransform,
        &ComputedVisibility,
        Option<&Pickable>,
    )>,
    mut output: EventWriter<PointerHits>,
) {
    let mut sorted_sprites: Vec<_> = sprite_query.iter().collect();
    sorted_sprites.sort_by(|a, b| {
        (b.3.translation().z)
            .partial_cmp(&a.3.translation().z)
            .unwrap_or(Ordering::Equal)
    });

    for (pointer, location) in pointers.iter().filter_map(|(pointer, pointer_location)| {
        pointer_location.location().map(|loc| (pointer, loc))
    }) {
        let mut blocked = false;
        let Some((cam_entity, camera, cam_transform)) = cameras.iter().find(|(_, camera, _)| {
            camera
                .target
                .normalize(Some(primary_window.single()))
                .unwrap()
                == location.target
        }) else {
            continue;
        };

        let Some(cursor_pos_world) = camera.viewport_to_world_2d(cam_transform, location.position)
        else {
            continue;
        };

        let picks: Vec<(Entity, HitData)> = sorted_sprites
            .iter()
            .copied()
            .filter_map(
                |(entity, sprite, image, sprite_transform, visibility, sprite_focus)| {
                    if blocked || !visibility.is_visible() {
                        return None;
                    }
<<<<<<< HEAD

                    // hit box in sprite coordinate system
                    let extents = sprite
                        .custom_size
                        .or_else(|| images.get(image).map(|f| f.size()))?;
                    let center = -sprite.anchor.as_vec() * extents;
=======
                    let (scale, _rot, position) = sprite_transform.to_scale_rotation_translation();
                    let extents = sprite
                        .custom_size
                        .or_else(|| images.get(image).map(|f| f.size()))?
                        * scale.truncate();
                    let center = position.truncate() - (sprite.anchor.as_vec() * extents);
>>>>>>> 58b2a988
                    let rect = Rect::from_center_half_size(center, extents / 2.0);

                    // transform cursor pos to sprite system
                    let cursor_pos_sprite = sprite_transform.affine().inverse().transform_point3(
                        (cursor_pos_world, 0.0).into());

                    let is_cursor_in_sprite = rect.contains(cursor_pos_sprite.truncate());
                    blocked = is_cursor_in_sprite
                        && sprite_focus.map(|p| p.should_block_lower) != Some(false);

                    is_cursor_in_sprite
                        .then_some((entity, HitData::new(cam_entity, sprite_transform.translation().z, None, None)))
                },
            )
            .collect();

        let order = camera.order as f32;
        output.send(PointerHits::new(*pointer, picks, order))
    }
}<|MERGE_RESOLUTION|>--- conflicted
+++ resolved
@@ -73,33 +73,28 @@
                     if blocked || !visibility.is_visible() {
                         return None;
                     }
-<<<<<<< HEAD
 
-                    // hit box in sprite coordinate system
+                    // Hit box in sprite coordinate system
                     let extents = sprite
                         .custom_size
                         .or_else(|| images.get(image).map(|f| f.size()))?;
                     let center = -sprite.anchor.as_vec() * extents;
-=======
-                    let (scale, _rot, position) = sprite_transform.to_scale_rotation_translation();
-                    let extents = sprite
-                        .custom_size
-                        .or_else(|| images.get(image).map(|f| f.size()))?
-                        * scale.truncate();
-                    let center = position.truncate() - (sprite.anchor.as_vec() * extents);
->>>>>>> 58b2a988
                     let rect = Rect::from_center_half_size(center, extents / 2.0);
 
-                    // transform cursor pos to sprite system
-                    let cursor_pos_sprite = sprite_transform.affine().inverse().transform_point3(
-                        (cursor_pos_world, 0.0).into());
+                    // Transform cursor pos to sprite coordinate system
+                    let cursor_pos_sprite = sprite_transform
+                        .affine()
+                        .inverse()
+                        .transform_point3((cursor_pos_world, 0.0).into());
 
                     let is_cursor_in_sprite = rect.contains(cursor_pos_sprite.truncate());
                     blocked = is_cursor_in_sprite
                         && sprite_focus.map(|p| p.should_block_lower) != Some(false);
 
-                    is_cursor_in_sprite
-                        .then_some((entity, HitData::new(cam_entity, sprite_transform.translation().z, None, None)))
+                    is_cursor_in_sprite.then_some((
+                        entity,
+                        HitData::new(cam_entity, sprite_transform.translation().z, None, None),
+                    ))
                 },
             )
             .collect();
