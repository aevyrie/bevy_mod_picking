--- conflicted
+++ resolved
@@ -86,33 +86,9 @@
         let Ok((camera, cam_pickable, cam_layers)) = picking_cameras.get(ray_id.camera) else {
             continue;
         };
-<<<<<<< HEAD
-        for (cam_entity, camera, ray, cam_layers) in picking_cameras
-            .iter()
-            .filter(|(_, camera, ..)| {
-                camera.is_active && pointer_location.is_in_viewport(camera, &primary_window_entity)
-            })
-            .filter(|(.., marker, _)| marker.is_some() || !backend_settings.require_markers)
-            .filter_map(|(entity, camera, transform, _, layers)| {
-                ray_from_screenspace(
-                    pointer_location.position,
-                    camera,
-                    transform,
-                    primary_window.single(),
-                )
-                .map(|ray| (entity, camera, ray, layers))
-            })
-        {
-            let settings = RaycastSettings {
-                visibility: backend_settings.raycast_visibility,
-                filter: &|entity| {
-                    let marker_requirement =
-                        !backend_settings.require_markers || marked_targets.get(entity).is_ok();
-=======
         if backend_settings.require_markers && cam_pickable.is_none() {
             continue;
         }
->>>>>>> 893336bf
 
         let cam_layers = cam_layers.copied().unwrap_or_default();
 
@@ -135,7 +111,7 @@
             },
         };
         let picks = raycast
-            .cast_ray(ray.into(), &settings)
+            .cast_ray(ray, &settings)
             .iter()
             .map(|(entity, hit)| {
                 let hit_data = HitData::new(
