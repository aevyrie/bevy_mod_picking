--- conflicted
+++ resolved
@@ -86,32 +86,6 @@
         let Ok((camera, cam_pickable, cam_layers)) = picking_cameras.get(ray_id.camera) else {
             continue;
         };
-<<<<<<< HEAD
-        for (cam_entity, camera, ray, cam_layers) in picking_cameras
-            .iter()
-            .filter(|(_, camera, ..)| {
-                camera.is_active && pointer_location.is_in_viewport(camera, &primary_window_entity)
-            })
-            .filter(|(.., marker, _)| marker.is_some() || !backend_settings.require_markers)
-            .filter_map(|(entity, camera, transform, _, layers)| {
-                Ray3d::from_screenspace(
-                    pointer_location.position,
-                    camera,
-                    transform,
-                    match primary_window.get_single() {
-                        Ok(w) => w,
-                        Err(_) => return None,
-                    },
-                )
-                .map(|ray| (entity, camera, ray, layers))
-            })
-        {
-            let settings = RaycastSettings {
-                visibility: RaycastVisibility::MustBeVisibleAndInView,
-                filter: &|entity| {
-                    let marker_requirement =
-                        !backend_settings.require_markers || marked_targets.get(entity).is_ok();
-=======
         if backend_settings.require_markers && cam_pickable.is_none() {
             continue;
         }
@@ -123,7 +97,6 @@
             filter: &|entity| {
                 let marker_requirement =
                     !backend_settings.require_markers || marked_targets.get(entity).is_ok();
->>>>>>> f1a64e25
 
                 // Other entities missing render layers are on the default layer 0
                 let entity_layers = layers.get(entity).copied().unwrap_or_default();
