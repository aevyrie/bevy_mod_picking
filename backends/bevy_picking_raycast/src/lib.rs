//! A raycasting backend for `bevy_mod_picking` that uses `bevy_mod_raycast` for raycasting.

#![allow(clippy::too_many_arguments, clippy::type_complexity)]
#![deny(missing_docs)]

use bevy_app::prelude::*;
use bevy_ecs::prelude::*;
use bevy_reflect::prelude::*;
use bevy_render::{prelude::*, view::RenderLayers};
use bevy_transform::prelude::*;
use bevy_window::{PrimaryWindow, Window};

use bevy_mod_raycast::prelude::*;
use bevy_picking_core::backend::prelude::*;

/// Commonly used imports for the [`bevy_picking_raycast`](crate) crate.
pub mod prelude {
    pub use crate::RaycastBackend;
}

/// Runtime settings for the [`RaycastBackend`].
#[derive(Resource, Default)]
pub struct RaycastBackendSettings {
    /// When set to `true` raycasting will only happen between cameras marked with
    /// [`RaycastPickCamera`] and entities marked with [`RaycastPickTarget`]. Off by default.
    pub require_markers: bool,
}

<<<<<<< HEAD
/// This unit struct is used to tag the generic ray casting types
/// [`RaycastMesh`] and [`RaycastSource`].
=======
/// This unit struct is used to tag the generic ray casting types [`RaycastMesh`] and
/// [`RaycastSource`].
>>>>>>> 8820a264
#[derive(Reflect, Clone)]
pub struct RaycastPickingSet;

/// Marks an entity that should be pickable with [`bevy_mod_raycast`] ray casts. Only needed if
/// [`RaycastBackendSettings::require_markers`] is set to true.
pub type RaycastPickTarget = RaycastMesh<RaycastPickingSet>;

/// Marks a camera that should be used for picking with [`bevy_mod_raycast`]. Only needed if
/// [`RaycastBackendSettings::require_markers`] is set to true.
#[derive(Debug, Default, Clone, Component, Reflect)]
pub struct RaycastPickCamera;

/// Adds the raycasting picking backend to your app.
#[derive(Clone)]
pub struct RaycastBackend;
impl Plugin for RaycastBackend {
    fn build(&self, app: &mut App) {
        app.init_resource::<RaycastBackendSettings>()
            .add_systems(PreUpdate, update_hits.in_set(PickSet::Backend));
    }
}

/// Builds rays and updates raycasting [`RaycastPickCamera`]s from [`PointerLocation`]s.
pub fn update_hits(
    pointers: Query<(&PointerId, &PointerLocation)>,
    primary_window_entity: Query<Entity, With<PrimaryWindow>>,
    primary_window: Query<&Window, With<PrimaryWindow>>,
    picking_cameras: Query<(
        Entity,
        &Camera,
        &GlobalTransform,
        Option<&RaycastPickCamera>,
        Option<&RenderLayers>,
    )>,
    pickables: Query<&Pickable>,
    marked_targets: Query<&RaycastPickTarget>,
    layers: Query<&RenderLayers>,
    backend_settings: Res<RaycastBackendSettings>,
    mut raycast: Raycast,
    mut output_events: EventWriter<PointerHits>,
) {
    for (pointer_id, pointer_location) in &pointers {
        let pointer_location = match pointer_location.location() {
            Some(l) => l,
            None => continue,
        };
        for (cam_entity, camera, ray, cam_layers) in picking_cameras
            .iter()
            .filter(|(_, camera, ..)| {
                camera.is_active && pointer_location.is_in_viewport(camera, &primary_window_entity)
            })
            .filter(|(.., marker, _)| marker.is_some() || !backend_settings.require_markers)
            .filter_map(|(entity, camera, transform, _, layers)| {
                Ray3d::from_screenspace(
                    pointer_location.position,
                    camera,
                    transform,
                    primary_window.single(),
                )
                .map(|ray| (entity, camera, ray, layers))
            })
        {
            let settings = bevy_mod_raycast::system_param::RaycastSettings {
                visibility: RaycastVisibility::MustBeVisibleAndInView,
                filter: &|entity| {
                    let marker_requirement =
                        !backend_settings.require_markers || marked_targets.get(entity).is_ok();
                    let render_layers_match = match (cam_layers, layers.get(entity)) {
                        (Some(cam_layers), Ok(entity_layers)) => {
                            cam_layers.intersects(entity_layers)
                        }
                        _ => true, // If either `RenderLayers` components is not present, ignore.
                    };
                    marker_requirement && render_layers_match
                },
                early_exit_test: &|entity_hit| {
                    pickables
                        .get(entity_hit)
                        .is_ok_and(|pickable| pickable.should_block_lower)
                },
            };
            let picks = raycast
                .cast_ray(ray, &settings)
                .iter()
                .map(|(entity, hit)| {
                    let hit_data = HitData::new(
                        cam_entity,
                        hit.distance(),
                        Some(hit.position()),
                        Some(hit.normal()),
                    );
                    (*entity, hit_data)
                })
                .collect::<Vec<_>>();
            let order = camera.order as f32;
            if !picks.is_empty() {
                output_events.send(PointerHits::new(*pointer_id, picks, order));
            }
        }
    }
}<|MERGE_RESOLUTION|>--- conflicted
+++ resolved
@@ -26,13 +26,8 @@
     pub require_markers: bool,
 }
 
-<<<<<<< HEAD
-/// This unit struct is used to tag the generic ray casting types
-/// [`RaycastMesh`] and [`RaycastSource`].
-=======
 /// This unit struct is used to tag the generic ray casting types [`RaycastMesh`] and
 /// [`RaycastSource`].
->>>>>>> 8820a264
 #[derive(Reflect, Clone)]
 pub struct RaycastPickingSet;
 
