--- conflicted
+++ resolved
@@ -86,38 +86,14 @@
         let Ok((camera, cam_pickable, cam_layers)) = picking_cameras.get(ray_id.camera) else {
             continue;
         };
-<<<<<<< HEAD
         if backend_settings.require_markers && cam_pickable.is_none() {
             continue;
         }
-=======
-        for (cam_entity, camera, ray, cam_layers) in picking_cameras
-            .iter()
-            .filter(|(_, camera, ..)| {
-                camera.is_active && pointer_location.is_in_viewport(camera, &primary_window_entity)
-            })
-            .filter(|(.., marker, _)| marker.is_some() || !backend_settings.require_markers)
-            .filter_map(|(entity, camera, transform, _, layers)| {
-                Ray3d::from_screenspace(
-                    pointer_location.position,
-                    camera,
-                    transform,
-                    primary_window.single(),
-                )
-                .map(|ray| (entity, camera, ray, layers))
-            })
-        {
-            let settings = RaycastSettings {
-                visibility: backend_settings.raycast_visibility,
-                filter: &|entity| {
-                    let marker_requirement =
-                        !backend_settings.require_markers || marked_targets.get(entity).is_ok();
->>>>>>> 7aafa82f
 
         let cam_layers = cam_layers.copied().unwrap_or_default();
 
         let settings = RaycastSettings {
-            visibility: RaycastVisibility::MustBeVisibleAndInView,
+            visibility: backend_settings.raycast_visibility,
             filter: &|entity| {
                 let marker_requirement =
                     !backend_settings.require_markers || marked_targets.get(entity).is_ok();
