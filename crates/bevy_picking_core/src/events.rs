//! Processes data from input and backends, producing interaction events.

use crate::{
    backend::HitData,
    focus::{HoverMap, PreviousHoverMap},
    pointer::{
        self, InputMove, InputPress, Location, PointerButton, PointerId, PointerLocation,
        PointerMap, PressDirection,
    },
};
use bevy::{prelude::*, utils::HashMap};
use bevy_eventlistener::prelude::*;

/// Used to mark the inner event types for [`Pointer`] events.
pub trait IsPointerEvent: Send + Sync + Clone + std::fmt::Debug + Reflect {}

/// Stores the common data needed for all `PointerEvent`s.
<<<<<<< HEAD
#[derive(Clone, PartialEq, Debug, Event)]
pub struct PointerEvent<E: IsPointerEvent> {
=======
#[derive(Clone, PartialEq, Debug, EntityEvent)]
pub struct Pointer<E: IsPointerEvent> {
    /// The target of this event
    #[target]
    pub target: Entity,
>>>>>>> a5a40025
    /// The pointer that triggered this event
    pub pointer_id: PointerId,
    /// The location of the pointer during this event
    pub pointer_location: Location,
    /// Additional event-specific data. [`Drop`] for example, has an additional field to describe
    /// the `Entity` that is being dropped on the target.
    pub event: E,
}

impl<E: IsPointerEvent> std::fmt::Display for Pointer<E> {
    fn fmt(&self, f: &mut std::fmt::Formatter<'_>) -> std::fmt::Result {
        f.write_fmt(format_args!(
            "{:?}, {:.1?}, {:?}, {:.1?}",
            self.pointer_id, self.pointer_location.position, self.target, self.event
        ))
    }
}

impl<E: IsPointerEvent> std::ops::Deref for Pointer<E> {
    type Target = E;

    fn deref(&self) -> &Self::Target {
        &self.event
    }
}

impl<E: IsPointerEvent + 'static> Pointer<E> {
    /// Construct a new `PointerEvent`.
    pub fn new(id: PointerId, location: Location, target: Entity, event: E) -> Self {
        Self {
            pointer_id: id,
            pointer_location: location,
            target,
            event,
        }
    }
}

/// Fires when a pointer is no longer available.
#[derive(Clone, PartialEq, Debug, Reflect, Event)]
pub struct PointerCancel {
    /// ID of the pointer that was cancelled.
    pub pointer_id: PointerId,
}

/// Fires when a the pointer crosses into the bounds of the `target` entity.
#[derive(Clone, PartialEq, Debug, Reflect)]
pub struct Over {
    /// Information about the picking intersection.
    pub hit: HitData,
}
impl IsPointerEvent for Over {}

/// Fires when a the pointer crosses out of the bounds of the `target` entity.
#[derive(Clone, PartialEq, Debug, Reflect)]
pub struct Out {
    /// Information about the latest prior picking intersection.
    pub hit: HitData,
}
impl IsPointerEvent for Out {}

/// Fires when a pointer button is pressed over the `target` entity.
#[derive(Clone, PartialEq, Debug, Reflect)]
pub struct Down {
    /// Pointer button pressed to trigger this event.
    pub button: PointerButton,
    /// Information about the picking intersection.
    pub hit: HitData,
}
impl IsPointerEvent for Down {}

/// Fires when a pointer button is released over the `target` entity.
#[derive(Clone, PartialEq, Debug, Reflect)]
pub struct Up {
    /// Pointer button lifted to trigger this event.
    pub button: PointerButton,
    /// Information about the picking intersection.
    pub hit: HitData,
}
impl IsPointerEvent for Up {}

/// Fires when a pointer sends a pointer down event followed by a pointer up event, with the same
/// `target` entity for both events.
#[derive(Clone, PartialEq, Debug, Reflect)]
pub struct Click {
    /// Pointer button pressed and lifted to trigger this event.
    pub button: PointerButton,
    /// Information about the picking intersection.
    pub hit: HitData,
}
impl IsPointerEvent for Click {}

/// Fires while a pointer is moving over the `target` entity.
#[derive(Clone, PartialEq, Debug, Reflect)]
pub struct Move {
    /// Information about the picking intersection.
    pub hit: HitData,
    /// The change in position since the last move event.
    pub delta: Vec2,
}
impl IsPointerEvent for Move {}

/// Fires when the `target` entity receives a pointer down event followed by a pointer move event.
#[derive(Clone, PartialEq, Debug, Reflect)]
pub struct DragStart {
    /// Pointer button pressed and moved to trigger this event.
    pub button: PointerButton,
    /// Information about the picking intersection.
    pub hit: HitData,
}
impl IsPointerEvent for DragStart {}

/// Fires while the `target` entity is being dragged.
#[derive(Clone, PartialEq, Debug, Reflect)]
pub struct Drag {
    /// Pointer button pressed and moved to trigger this event.
    pub button: PointerButton,
    /// The total distance vector of a drag, measured from drag start to the current position.
    pub distance: Vec2,
    /// The change in position since the last drag event.
    pub delta: Vec2,
}
impl IsPointerEvent for Drag {}

/// Fires when a pointer is dragging the `target` entity and a pointer up event is received.
#[derive(Clone, PartialEq, Debug, Reflect)]
pub struct DragEnd {
    /// Pointer button pressed, moved, and lifted to trigger this event.
    pub button: PointerButton,
    /// The vector of drag movement measured from start to final pointer position.
    pub distance: Vec2,
}
impl IsPointerEvent for DragEnd {}

/// Fires when a pointer dragging the `dragged` entity enters the `target` entity.
#[derive(Clone, PartialEq, Debug, Reflect)]
pub struct DragEnter {
    /// Pointer button pressed to enter drag.
    pub button: PointerButton,
    /// The entity that was being dragged when the pointer entered the `target` entity.
    pub dragged: Entity,
    /// Information about the picking intersection.
    pub hit: HitData,
}
impl IsPointerEvent for DragEnter {}

/// Fires while the `dragged` entity is being dragged over the `target` entity.
#[derive(Clone, PartialEq, Debug, Reflect)]
pub struct DragOver {
    /// Pointer button pressed while dragging over.
    pub button: PointerButton,
    /// The entity that was being dragged when the pointer was over the `target` entity.
    pub dragged: Entity,
    /// Information about the picking intersection.
    pub hit: HitData,
}
impl IsPointerEvent for DragOver {}

/// Fires when a pointer dragging the `dragged` entity leaves the `target` entity.
#[derive(Clone, PartialEq, Debug, Reflect)]
pub struct DragLeave {
    /// Pointer button pressed while leaving drag.
    pub button: PointerButton,
    /// The entity that was being dragged when the pointer left the `target` entity.
    pub dragged: Entity,
    /// Information about the latest prior picking intersection.
    pub hit: HitData,
}
impl IsPointerEvent for DragLeave {}

/// Fires when a pointer drops the `dropped` entity onto the `target` entity.
#[derive(Clone, PartialEq, Debug, Reflect)]
pub struct Drop {
    /// Pointer button lifted to drop.
    pub button: PointerButton,
    /// The entity that was dropped onto the `target` entity.
    pub dropped: Entity,
    /// Information about the picking intersection.
    pub hit: HitData,
}
impl IsPointerEvent for Drop {}

/// Generates pointer events from input data
pub fn pointer_events(
    // Input
    mut input_presses: EventReader<InputPress>,
    mut input_moves: EventReader<pointer::InputMove>,
    pointer_map: Res<PointerMap>,
    pointers: Query<&PointerLocation>,
    hover_map: Res<HoverMap>,
    previous_hover_map: Res<PreviousHoverMap>,
    // Output
    mut pointer_move: EventWriter<Pointer<Move>>,
    mut pointer_over: EventWriter<Pointer<Over>>,
    mut pointer_out: EventWriter<Pointer<Out>>,
    mut pointer_up: EventWriter<Pointer<Up>>,
    mut pointer_down: EventWriter<Pointer<Down>>,
) {
    let pointer_location = |pointer_id: PointerId| {
        pointer_map
            .get_entity(pointer_id)
            .and_then(|entity| pointers.get(entity).ok())
            .and_then(|pointer| pointer.location.clone())
    };

    for InputMove {
        pointer_id,
        location,
        delta,
    } in input_moves.iter().cloned()
    {
        for (hovered_entity, hit) in hover_map
            .get(&pointer_id)
            .iter()
            .flat_map(|h| h.iter().map(|(entity, data)| (*entity, *data)))
        {
            pointer_move.send(Pointer::new(
                pointer_id,
                location.clone(),
                hovered_entity,
                Move { hit, delta },
            ))
        }
    }

    for press_event in input_presses.iter() {
        let button = press_event.button;
        // We use the previous hover map because we want to consider pointers that just left the
        // entity. Without this, touch inputs would never send up events because they are lifted up
        // and leave the bounds of the entity at the same time.
        for (hovered_entity, hit) in previous_hover_map
            .get(&press_event.pointer_id)
            .iter()
            .flat_map(|h| h.iter().map(|(entity, data)| (*entity, *data)))
        {
            if let PressDirection::Up = press_event.direction {
                let Some(location) = pointer_location(press_event.pointer_id) else {
                    error!("Unable to get location for pointer {:?}", press_event.pointer_id);
                    continue;
                };
                pointer_up.send(Pointer::new(
                    press_event.pointer_id,
                    location,
                    hovered_entity,
                    Up { button, hit },
                ))
            }
        }
        for (hovered_entity, hit) in hover_map
            .get(&press_event.pointer_id)
            .iter()
            .flat_map(|h| h.iter().map(|(entity, data)| (*entity, *data)))
        {
            if let PressDirection::Down = press_event.direction {
                let Some(location) = pointer_location(press_event.pointer_id) else {
                    error!("Unable to get location for pointer {:?}", press_event.pointer_id);
                    continue;
                };
                pointer_down.send(Pointer::new(
                    press_event.pointer_id,
                    location,
                    hovered_entity,
                    Down { button, hit },
                ))
            }
        }
    }

    // If the entity is hovered...
    for (pointer_id, hovered_entity, hit) in hover_map
        .iter()
        .flat_map(|(id, hashmap)| hashmap.iter().map(|data| (*id, *data.0, *data.1)))
    {
        // ...but was not hovered last frame...
        if !previous_hover_map
            .get(&pointer_id)
            .iter()
            .any(|e| e.contains_key(&hovered_entity))
        {
            let Some(location) = pointer_location(pointer_id) else {
                error!("Unable to get location for pointer {:?}", pointer_id);
                continue;
            };
            pointer_over.send(Pointer::new(
                pointer_id,
                location,
                hovered_entity,
                Over { hit },
            ));
        }
    }

    // If the entity was hovered last frame...
    for (pointer_id, hovered_entity, hit) in previous_hover_map
        .iter()
        .flat_map(|(id, hashmap)| hashmap.iter().map(|data| (*id, *data.0, *data.1)))
    {
        // ...but is now not being hovered...
        if !hover_map
            .get(&pointer_id)
            .iter()
            .any(|e| e.contains_key(&hovered_entity))
        {
            let Some(location) = pointer_location(pointer_id) else {
                error!("Unable to get location for pointer {:?}", pointer_id);
                continue;
            };
            pointer_out.send(Pointer::new(
                pointer_id,
                location,
                hovered_entity,
                Out { hit },
            ));
        }
    }
}

/// Maps pointers to the entities they are dragging.
#[derive(Debug, Deref, DerefMut, Default, Resource)]
pub struct DragMap(pub HashMap<(PointerId, PointerButton), HashMap<Entity, DragEntry>>);

/// An entry in the [`DragMap`].
#[derive(Debug, Clone)]
pub struct DragEntry {
    /// The position of the pointer at drag start.
    pub start_pos: Vec2,
    /// The latest position of the pointer during this drag, used to compute deltas.
    pub latest_pos: Vec2,
}

/// Uses pointer events to determine when click and drag events occur.
pub fn send_click_and_drag_events(
    // Input
    mut pointer_down: EventReader<Pointer<Down>>,
    mut pointer_up: EventReader<Pointer<Up>>,
    mut input_move: EventReader<InputMove>,
    mut input_presses: EventReader<InputPress>,
    pointer_map: Res<PointerMap>,
    pointers: Query<&PointerLocation>,
    // Locals
    mut down_map: Local<HashMap<(PointerId, PointerButton), HashMap<Entity, Pointer<Down>>>>,
    // Output
    mut drag_map: ResMut<DragMap>,
    mut pointer_click: EventWriter<Pointer<Click>>,
    mut pointer_drag_start: EventWriter<Pointer<DragStart>>,
    mut pointer_drag_end: EventWriter<Pointer<DragEnd>>,
    mut pointer_drag: EventWriter<Pointer<Drag>>,
) {
    let pointer_location = |pointer_id: PointerId| {
        pointer_map
            .get_entity(pointer_id)
            .and_then(|entity| pointers.get(entity).ok())
            .and_then(|pointer| pointer.location.clone())
    };

    // Triggers during movement even if not over an entity
    for InputMove {
        pointer_id,
        location,
        delta: _,
    } in input_move.iter().cloned()
    {
        for button in PointerButton::iter() {
            let Some(down_list) = down_map.get(&(pointer_id, button)) else {
                continue;
            };
            let drag_list = drag_map.entry((pointer_id, button)).or_default();

            for down in down_list.values() {
                if drag_list.contains_key(&down.target) {
                    continue; // this entity is already logged as being dragged
                }
                drag_list.insert(
                    down.target,
                    DragEntry {
                        start_pos: down.pointer_location.position,
                        latest_pos: down.pointer_location.position,
                    },
                );
                pointer_drag_start.send(Pointer::new(
                    pointer_id,
                    down.pointer_location.clone(),
                    down.target,
                    DragStart {
                        button,
                        hit: down.hit,
                    },
                ))
            }

            for (dragged_entity, drag) in drag_list.iter_mut() {
                let drag_event = Drag {
                    button,
                    distance: location.position - drag.start_pos,
                    delta: location.position - drag.latest_pos,
                };
                drag.latest_pos = location.position;
                pointer_drag.send(Pointer::new(
                    pointer_id,
                    location.clone(),
                    *dragged_entity,
                    drag_event,
                ))
            }
        }
    }

    // Triggers when button is released over an entity
    for Pointer {
        pointer_id,
        pointer_location,
        target,
        event: Up { button, hit },
    } in pointer_up.iter().cloned()
    {
        // Can't have a click without the button being pressed down first
        if down_map
            .get(&(pointer_id, button))
            .and_then(|down| down.get(&target))
            .is_some()
        {
            pointer_click.send(Pointer::new(
                pointer_id,
                pointer_location,
                target,
                Click { button, hit },
            ));
        }
    }

    // Triggers when button is pressed over an entity
    for event in pointer_down.iter() {
        let button = event.button;
        let down_button_entity_map = down_map.entry((event.pointer_id, button)).or_default();
        down_button_entity_map.insert(event.target, event.clone());
    }

    // Triggered for all button presses
    for press in input_presses.iter() {
        if press.direction != pointer::PressDirection::Up {
            continue; // We are only interested in button releases
        }
        down_map.insert((press.pointer_id, press.button), HashMap::new());
        let Some(drag_list) = drag_map
            .insert((press.pointer_id, press.button), HashMap::new()) else {
                continue;
            };
        let Some(location) = pointer_location(press.pointer_id) else {
                error!("Unable to get location for pointer {:?}", press.pointer_id);
                continue;
            };

        for (drag_target, drag) in drag_list {
            let drag_end = DragEnd {
                button: press.button,
                distance: drag.latest_pos - drag.start_pos,
            };
            pointer_drag_end.send(Pointer::new(
                press.pointer_id,
                location.clone(),
                drag_target,
                drag_end,
            ));
        }
    }
}

/// Uses pointer events to determine when drag-over events occur
pub fn send_drag_over_events(
    // Input
    drag_map: Res<DragMap>,
    mut pointer_over: EventReader<Pointer<Over>>,
    mut pointer_move: EventReader<Pointer<Move>>,
    mut pointer_out: EventReader<Pointer<Out>>,
    mut pointer_drag_end: EventReader<Pointer<DragEnd>>,
    // Local
    mut drag_over_map: Local<HashMap<(PointerId, PointerButton), HashMap<Entity, HitData>>>,

    // Output
    mut pointer_drag_enter: EventWriter<Pointer<DragEnter>>,
    mut pointer_drag_over: EventWriter<Pointer<DragOver>>,
    mut pointer_drag_leave: EventWriter<Pointer<DragLeave>>,
    mut pointer_drop: EventWriter<Pointer<Drop>>,
) {
    // Fire PointerDragEnter events.
    for Pointer {
        pointer_id,
        pointer_location,
        target,
        event: Over { hit },
    } in pointer_over.iter().cloned()
    {
        for button in PointerButton::iter() {
            for drag_target in drag_map
                .get(&(pointer_id, button))
                .iter()
                .flat_map(|drag_list| drag_list.keys())
                .filter(
                    |&&drag_target| target != drag_target, /* can't drag over itself */
                )
            {
                let drag_entry = drag_over_map.entry((pointer_id, button)).or_default();
                drag_entry.insert(target, hit);
                let event = DragEnter {
                    button,
                    dragged: *drag_target,
                    hit,
                };
                pointer_drag_enter.send(Pointer::new(
                    pointer_id,
                    pointer_location.clone(),
                    target,
                    event,
                ))
            }
        }
    }

    // Fire PointerDragOver events.
    for Pointer {
        pointer_id,
        pointer_location,
        target,
        event: Move { hit, delta: _ },
    } in pointer_move.iter().cloned()
    {
        for button in PointerButton::iter() {
            for drag_target in drag_map
                .get(&(pointer_id, button))
                .iter()
                .flat_map(|drag_list| drag_list.keys())
                .filter(
                    |&&drag_target| target != drag_target, /* can't drag over itself */
                )
            {
                pointer_drag_over.send(Pointer::new(
                    pointer_id,
                    pointer_location.clone(),
                    target,
                    DragOver {
                        button,
                        dragged: *drag_target,
                        hit,
                    },
                ))
            }
        }
    }

    // Fire PointerDragLeave and PointerDrop events when the pointer stops dragging.
    for Pointer {
        pointer_id,
        pointer_location,
        target,
        event: DragEnd {
            button,
            distance: _,
        },
    } in pointer_drag_end.iter().cloned()
    {
        let Some(drag_over_set) =
            drag_over_map.get_mut(&(pointer_id, button)) else {
                continue;
            };
        for (dragged_over, hit) in drag_over_set.drain() {
            pointer_drag_leave.send(Pointer::new(
                pointer_id,
                pointer_location.clone(),
                dragged_over,
                DragLeave {
                    button,
                    dragged: target,
                    hit,
                },
            ));
            pointer_drop.send(Pointer::new(
                pointer_id,
                pointer_location.clone(),
                dragged_over,
                Drop {
                    button,
                    dropped: target,
                    hit,
                },
            ));
        }
    }

    // Fire PointerDragLeave events when the pointer goes out of the target.
    for Pointer {
        pointer_id,
        pointer_location,
        target,
        event: Out { hit },
    } in pointer_out.iter().cloned()
    {
        for button in PointerButton::iter() {
            let Some(dragged_over) = drag_over_map.get_mut(&(pointer_id, button)) else {
                continue;
            };
            if dragged_over.remove(&target).is_none() {
                continue;
            }
            let Some(drag_list) = drag_map.get(&(pointer_id, button))  else {
                continue;
            };
            for drag_target in drag_list.keys() {
                pointer_drag_leave.send(Pointer::new(
                    pointer_id,
                    pointer_location.clone(),
                    target,
                    DragLeave {
                        button,
                        dragged: *drag_target,
                        hit,
                    },
                ))
            }
        }
    }
}<|MERGE_RESOLUTION|>--- conflicted
+++ resolved
@@ -15,16 +15,11 @@
 pub trait IsPointerEvent: Send + Sync + Clone + std::fmt::Debug + Reflect {}
 
 /// Stores the common data needed for all `PointerEvent`s.
-<<<<<<< HEAD
-#[derive(Clone, PartialEq, Debug, Event)]
-pub struct PointerEvent<E: IsPointerEvent> {
-=======
-#[derive(Clone, PartialEq, Debug, EntityEvent)]
+#[derive(Clone, PartialEq, Debug, Event, EntityEvent)]
 pub struct Pointer<E: IsPointerEvent> {
     /// The target of this event
     #[target]
     pub target: Entity,
->>>>>>> a5a40025
     /// The pointer that triggered this event
     pub pointer_id: PointerId,
     /// The location of the pointer during this event
