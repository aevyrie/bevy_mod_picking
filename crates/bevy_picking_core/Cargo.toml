--- conflicted
+++ resolved
@@ -13,7 +13,6 @@
 # See more keys and their definitions at https://doc.rust-lang.org/cargo/reference/manifest.html
 
 [dependencies]
-<<<<<<< HEAD
 bevy_app = { version = "0.13", default-features = false }
 bevy_derive = { version = "0.13", default-features = false }
 bevy_ecs = { version = "0.13", default-features = false }
@@ -22,16 +21,6 @@
 bevy_render = { version = "0.13", default-features = false }
 bevy_utils = { version = "0.13", default-features = false }
 bevy_window = { version = "0.13", default-features = false }
-=======
-bevy_app = { version = "0.12", default-features = false }
-bevy_derive = { version = "0.12", default-features = false }
-bevy_ecs = { version = "0.12", default-features = false }
-bevy_math = { version = "0.12", default-features = false }
-bevy_reflect = { version = "0.12", default-features = false }
-bevy_render = { version = "0.12", default-features = false }
-bevy_transform = { version = "0.12", default-features = false }
-bevy_utils = { version = "0.12", default-features = false }
-bevy_window = { version = "0.12", default-features = false }
->>>>>>> 893336bf
+bevy_transform = { version = "0.13", default-features = false }
 
 bevy_eventlistener = "0.7"