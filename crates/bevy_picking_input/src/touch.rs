//! Provides sensible defaults for touch picking inputs.

use bevy_ecs::prelude::*;
use bevy_hierarchy::DespawnRecursiveExt;
use bevy_input::touch::{TouchInput, TouchPhase};
use bevy_math::Vec2;
use bevy_render::camera::RenderTarget;
use bevy_utils::{
    tracing::{debug, info},
    HashMap, HashSet,
};
use bevy_window::{PrimaryWindow, Window, WindowRef};

use bevy_picking_core::{
    events::PointerCancel,
    pointer::{InputMove, InputPress, Location, PointerButton, PointerId},
    PointerCoreBundle,
};

/// Sends touch pointer events to be consumed by the core plugin
///
/// IMPORTANT: the commands must be flushed after this system is run because we need spawning to
/// happen immediately to prevent issues with missed events needed for drag and drop.
pub fn touch_pick_events(
    // Input
    mut touches: EventReader<TouchInput>,
    windows: Query<(Entity, &Window), With<PrimaryWindow>>,
    // Local
    mut location_cache: Local<HashMap<u64, TouchInput>>,
    // Output
    mut commands: Commands,
    mut input_moves: EventWriter<InputMove>,
    mut input_presses: EventWriter<InputPress>,
    mut cancel_events: EventWriter<PointerCancel>,
) {
    for touch in touches.read() {
        let pointer = PointerId::Touch(touch.id);
        let location = Location {
<<<<<<< HEAD
            target: RenderTarget::Window(WindowRef::Entity(event.window))
                .normalize(Some(windows.single().0))
=======
            target: RenderTarget::Window(WindowRef::Primary)
                .normalize(Some(
                    match windows.get_single() {
                        Ok(w) => w,
                        Err(_) => continue,
                    }
                    .0,
                ))
>>>>>>> a5970ff7
                .unwrap(),
            position: touch.position,
        };
        match touch.phase {
            TouchPhase::Started => {
                info!("Spawning pointer {:?}", pointer);
                commands.spawn((
                    PointerCoreBundle::new(pointer).with_location(location.clone()),
                    #[cfg(feature = "selection")]
                    bevy_picking_selection::PointerMultiselect::default(),
                ));

                input_moves.send(InputMove::new(pointer, location, Vec2::ZERO));
                input_presses.send(InputPress::new_down(pointer, PointerButton::Primary));
                location_cache.insert(touch.id, *touch);
            }
            TouchPhase::Moved => {
                // Send a move event only if it isn't the same as the last one
                if let Some(last_touch) = location_cache.get(&touch.id) {
                    if last_touch == touch {
                        break;
                    }
                    input_moves.send(InputMove::new(
                        pointer,
                        location,
                        touch.position - last_touch.position,
                    ));
                }
                location_cache.insert(touch.id, *touch);
            }
            TouchPhase::Ended | TouchPhase::Canceled => {
                input_presses.send(InputPress::new_up(pointer, PointerButton::Primary));
                location_cache.remove(&touch.id);
                cancel_events.send(PointerCancel {
                    pointer_id: pointer,
                });
            }
        }
    }
}

/// Deactivates unused touch pointers.
///
/// Because each new touch gets assigned a new ID, we need to remove the pointers associated with
/// touches that are no longer active.
pub fn deactivate_touch_pointers(
    mut commands: Commands,
    mut despawn_list: Local<HashSet<(Entity, PointerId)>>,
    pointers: Query<(Entity, &PointerId)>,
    mut touches: EventReader<TouchInput>,
) {
    for touch in touches.read() {
        match touch.phase {
            TouchPhase::Ended | TouchPhase::Canceled => {
                for (entity, pointer) in &pointers {
                    if pointer.get_touch_id() == Some(touch.id) {
                        despawn_list.insert((entity, *pointer));
                    }
                }
            }
            _ => {}
        }
    }
    // A hash set is used to prevent despawning the same entity twice.
    for (entity, pointer) in despawn_list.drain() {
        debug!("Despawning pointer {:?}", pointer);
        commands.entity(entity).despawn_recursive();
    }
}<|MERGE_RESOLUTION|>--- conflicted
+++ resolved
@@ -36,11 +36,7 @@
     for touch in touches.read() {
         let pointer = PointerId::Touch(touch.id);
         let location = Location {
-<<<<<<< HEAD
-            target: RenderTarget::Window(WindowRef::Entity(event.window))
-                .normalize(Some(windows.single().0))
-=======
-            target: RenderTarget::Window(WindowRef::Primary)
+            target: RenderTarget::Window(WindowRef::Entity(touch.window))
                 .normalize(Some(
                     match windows.get_single() {
                         Ok(w) => w,
@@ -48,7 +44,6 @@
                     }
                     .0,
                 ))
->>>>>>> a5970ff7
                 .unwrap(),
             position: touch.position,
         };
