[package]
name = "bevy_picking_highlight"
version = "0.2.0"
edition = "2021"
authors = ["Aevyrie <aevyrie@gmail.com>"]
license = "MIT OR Apache-2.0"
description = "A modular picking plugin for Bevy."
repository = "https://github.com/aevyrie/bevy_mod_picking/"
keywords = ["gamedev", "picking", "bevy", "input", "eventlistener"]
categories = ["game-engines"]
resolver = "2"

# See more keys and their definitions at https://doc.rust-lang.org/cargo/reference/manifest.html

[dependencies]
<<<<<<< HEAD
bevy_picking_core = { path = "../bevy_picking_core", version = "0.1" }
bevy_picking_input = { path = "../bevy_picking_input", version = "0.1" }
bevy_picking_selection = { optional = true, path = "../bevy_picking_selection", version = "0.1" }
bevy = { version = "0.11.0-dev", default-features = false, features = [
=======
bevy_picking_core = { path = "../bevy_picking_core", version = "0.2" }
bevy_picking_input = { path = "../bevy_picking_input", version = "0.2" }
bevy_picking_selection = { optional = true, path = "../bevy_picking_selection", version = "0.2" }
bevy = { version = "0.10", default-features = false, features = [
>>>>>>> a5a40025
    "bevy_render",
    "bevy_asset",
] }

[features]
selection = ["bevy_picking_selection"]
sprite = ["bevy/bevy_sprite"]
pbr = ["bevy/bevy_pbr"]<|MERGE_RESOLUTION|>--- conflicted
+++ resolved
@@ -13,17 +13,10 @@
 # See more keys and their definitions at https://doc.rust-lang.org/cargo/reference/manifest.html
 
 [dependencies]
-<<<<<<< HEAD
-bevy_picking_core = { path = "../bevy_picking_core", version = "0.1" }
-bevy_picking_input = { path = "../bevy_picking_input", version = "0.1" }
-bevy_picking_selection = { optional = true, path = "../bevy_picking_selection", version = "0.1" }
-bevy = { version = "0.11.0-dev", default-features = false, features = [
-=======
 bevy_picking_core = { path = "../bevy_picking_core", version = "0.2" }
 bevy_picking_input = { path = "../bevy_picking_input", version = "0.2" }
 bevy_picking_selection = { optional = true, path = "../bevy_picking_selection", version = "0.2" }
-bevy = { version = "0.10", default-features = false, features = [
->>>>>>> a5a40025
+bevy = { version = "0.11.0-dev", default-features = false, features = [
     "bevy_render",
     "bevy_asset",
 ] }
