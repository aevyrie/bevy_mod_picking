--- conflicted
+++ resolved
@@ -1,116 +1,107 @@
-[package]
-name = "bevy_mod_picking"
-version = "0.14.0"
-authors = ["Aevyrie <aevyrie@gmail.com>"]
-edition = "2021"
-license = "MIT OR Apache-2.0"
-description = "A modular picking plugin for Bevy."
-repository = "https://github.com/aevyrie/bevy_mod_picking/"
-keywords = ["gamedev", "picking", "bevy", "input", "eventlistener"]
-categories = ["game-engines", "rendering"]
-resolver = "2"
-
-[workspace]
-members = ["crates/*", "backends/*"]
-
-[dependencies]
-bevy = { version = "0.11", default-features = false, features = [
-    "bevy_core_pipeline",
-    "bevy_render",
-    "bevy_ui",
-] }
-<<<<<<< HEAD
-bevy_egui = { optional = true, version = "0.21" }
-=======
-bevy_eventlistener = "0.2"
-bevy_egui = { optional = true, version = "0.20" }
->>>>>>> a5a40025
-bevy_rapier3d = { optional = true, version = "0.21" }
-
-# Local
-bevy_picking_core = { path = "crates/bevy_picking_core", version = "0.2" }
-bevy_picking_input = { path = "crates/bevy_picking_input", version = "0.2" }
-bevy_picking_selection = { optional = true, path = "crates/bevy_picking_selection", version = "0.2" }
-bevy_picking_highlight = { optional = true, path = "crates/bevy_picking_highlight", version = "0.2" }
-bevy_picking_raycast = { optional = true, path = "backends/bevy_picking_raycast", version = "0.2" }
-bevy_picking_ui = { optional = true, path = "backends/bevy_picking_ui", version = "0.2" }
-bevy_picking_rapier = { optional = true, path = "backends/bevy_picking_rapier", version = "0.2" }
-bevy_picking_sprite = { optional = true, path = "backends/bevy_picking_sprite", version = "0.2" }
-bevy_picking_egui = { optional = true, path = "backends/bevy_picking_egui", version = "0.2" }
-
-[dev-dependencies]
-bevy = { version = "0.11", default-features = false, features = [
-    "bevy_winit",
-    "x11",
-    "bevy_gltf",
-    "bevy_scene",
-    "png",
-    "zstd",
-    "tonemapping_luts",
-    "ktx2",
-] }
-
-[features]
-all = [
-    "selection",
-    "highlight",
-    "debug",
-    "backend_raycast",
-    "backend_bevy_ui",
-    "backend_rapier",
-    "backend_sprite",
-    "backend_egui",
-]
-default = [
-    "backend_raycast",
-    "backend_bevy_ui",
-    "backend_sprite",
-    "debug",
-    "selection",
-    "highlight",
-]
-selection = [
-    "bevy_picking_selection",
-    "bevy_picking_input/selection",
-    "bevy_picking_highlight/selection",
-]
-<<<<<<< HEAD
-highlight = ["bevy_picking_highlight"]
-debug = ["bevy/bevy_text", "bevy/bevy_sprite", "bevy/default_font"]
-=======
-highlight = ["bevy_picking_highlight/pbr"]
-debug = ["bevy/bevy_text", "bevy/bevy_sprite"]
->>>>>>> a5a40025
-backend_raycast = ["bevy_picking_raycast"]
-backend_rapier = ["bevy_picking_rapier", "bevy_rapier3d"]
-backend_sprite = ["bevy_picking_sprite", "bevy_picking_highlight/sprite"]
-backend_bevy_ui = ["bevy_picking_ui"]
-backend_egui = ["bevy_picking_egui", "bevy_egui"]
-
-[[example]]
-name = "rapier"
-path = "examples/rapier.rs"
-required-features = ["backend_rapier"]
-
-[[example]]
-name = "egui"
-path = "examples/egui.rs"
-required-features = ["backend_egui"]
-
-[[example]]
-name = "event_listener"
-path = "examples/event_listener.rs"
-required-features = ["backend_egui"]
-
-[[example]]
-name = "multiple_windows"
-path = "examples/multiple_windows.rs"
-required-features = ["backend_egui"]
-
-[[example]]
-name = "virtual_pointer"
-path = "examples/virtual_pointer.rs"
-required-features = ["backend_egui"]
-
-[patch.crates-io]
-bevy_mod_raycast = { git = 'https://github.com/Vrixyz/bevy_mod_raycast', branch = 'bevy-0.11-compatibility' }
+[package]
+name = "bevy_mod_picking"
+version = "0.14.0"
+authors = ["Aevyrie <aevyrie@gmail.com>"]
+edition = "2021"
+license = "MIT OR Apache-2.0"
+description = "A modular picking plugin for Bevy."
+repository = "https://github.com/aevyrie/bevy_mod_picking/"
+keywords = ["gamedev", "picking", "bevy", "input", "eventlistener"]
+categories = ["game-engines", "rendering"]
+resolver = "2"
+
+[workspace]
+members = ["crates/*", "backends/*"]
+
+[dependencies]
+bevy = { version = "0.11", default-features = false, features = [
+    "bevy_core_pipeline",
+    "bevy_render",
+    "bevy_ui",
+] }
+bevy_eventlistener = { git = "https://github.com/aevyrie/bevy_eventlistener.git", branch = "main" } # "0.2"
+bevy_egui = { optional = true, version = "0.21" }
+bevy_rapier3d = { optional = true, version = "0.21" }
+
+# Local
+bevy_picking_core = { path = "crates/bevy_picking_core", version = "0.2" }
+bevy_picking_input = { path = "crates/bevy_picking_input", version = "0.2" }
+bevy_picking_selection = { optional = true, path = "crates/bevy_picking_selection", version = "0.2" }
+bevy_picking_highlight = { optional = true, path = "crates/bevy_picking_highlight", version = "0.2" }
+bevy_picking_raycast = { optional = true, path = "backends/bevy_picking_raycast", version = "0.2" }
+bevy_picking_ui = { optional = true, path = "backends/bevy_picking_ui", version = "0.2" }
+bevy_picking_rapier = { optional = true, path = "backends/bevy_picking_rapier", version = "0.2" }
+bevy_picking_sprite = { optional = true, path = "backends/bevy_picking_sprite", version = "0.2" }
+bevy_picking_egui = { optional = true, path = "backends/bevy_picking_egui", version = "0.2" }
+
+[dev-dependencies]
+bevy = { version = "0.11", default-features = false, features = [
+    "bevy_winit",
+    "x11",
+    "bevy_gltf",
+    "bevy_scene",
+    "png",
+    "zstd",
+    "tonemapping_luts",
+    "ktx2",
+] }
+
+[features]
+all = [
+    "selection",
+    "highlight",
+    "debug",
+    "backend_raycast",
+    "backend_bevy_ui",
+    "backend_rapier",
+    "backend_sprite",
+    "backend_egui",
+]
+default = [
+    "backend_raycast",
+    "backend_bevy_ui",
+    "backend_sprite",
+    "debug",
+    "selection",
+    "highlight",
+]
+selection = [
+    "bevy_picking_selection",
+    "bevy_picking_input/selection",
+    "bevy_picking_highlight/selection",
+]
+highlight = ["bevy_picking_highlight/pbr"]
+debug = ["bevy/bevy_text", "bevy/bevy_sprite", "bevy/default_font"]
+backend_raycast = ["bevy_picking_raycast"]
+backend_rapier = ["bevy_picking_rapier", "bevy_rapier3d"]
+backend_sprite = ["bevy_picking_sprite", "bevy_picking_highlight/sprite"]
+backend_bevy_ui = ["bevy_picking_ui"]
+backend_egui = ["bevy_picking_egui", "bevy_egui"]
+
+[[example]]
+name = "rapier"
+path = "examples/rapier.rs"
+required-features = ["backend_rapier"]
+
+[[example]]
+name = "egui"
+path = "examples/egui.rs"
+required-features = ["backend_egui"]
+
+[[example]]
+name = "event_listener"
+path = "examples/event_listener.rs"
+required-features = ["backend_egui"]
+
+[[example]]
+name = "multiple_windows"
+path = "examples/multiple_windows.rs"
+required-features = ["backend_egui"]
+
+[[example]]
+name = "virtual_pointer"
+path = "examples/virtual_pointer.rs"
+required-features = ["backend_egui"]
+
+[patch.crates-io]
+bevy_mod_raycast = { git = 'https://github.com/Vrixyz/bevy_mod_raycast', branch = 'bevy-0.11-compatibility' }