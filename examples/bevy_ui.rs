--- conflicted
+++ resolved
@@ -8,18 +8,13 @@
 const PRESSED: Color = Color::rgb(0.35, 0.75, 0.35);
 
 fn main() {
-    App::new()
-        .add_plugins(DefaultPlugins.set(low_latency_window_plugin()))
+    let mut app = App::new();
+    app.add_plugins(DefaultPlugins.set(low_latency_window_plugin()))
         .add_plugins(DefaultPickingPlugins)
-<<<<<<< HEAD
-        .add_startup_system(setup)
-        .run();
-=======
         .add_systems(Startup, setup);
     #[cfg(feature = "backend_egui")]
     app.add_plugin(bevy_egui::EguiPlugin);
     app.run();
->>>>>>> dfb72c95
 }
 
 fn setup(mut commands: Commands, asset_server: Res<AssetServer>) {
@@ -28,7 +23,7 @@
     let root = commands
         .spawn(NodeBundle {
             style: Style {
-                size: Size::width(Val::Px(500.0)),
+                width: Val::Px(500.0),
                 flex_direction: FlexDirection::Column,
                 justify_content: JustifyContent::FlexStart,
                 align_items: AlignItems::FlexStart,
@@ -57,7 +52,8 @@
             .spawn((
                 ButtonBundle {
                     style: Style {
-                        size: Size::new(Val::Percent(100.0), Val::Px(42.0)),
+                        width: Val::Percent(100.0),
+                        height: Val::Px(42.0),
                         margin: UiRect::top(Val::Percent(2.0)),
                         justify_content: JustifyContent::Center,
                         align_items: AlignItems::Center,
