--- conflicted
+++ resolved
@@ -12,16 +12,9 @@
     let mut app = App::new();
     app.add_plugins(DefaultPlugins.set(low_latency_window_plugin()))
         .add_plugins(DefaultPickingPlugins)
-<<<<<<< HEAD
-        .add_systems(Startup, setup);
-    #[cfg(feature = "backend_egui")]
-    app.add_plugins(bevy_egui::EguiPlugin);
-    app.run();
-=======
-        .add_startup_system(setup)
-        .add_startup_system(setup_3d)
+        .add_systems(Startup, setup)
+        .add_systems(Startup, setup_3d)
         .run();
->>>>>>> a5a40025
 }
 
 fn setup(mut commands: Commands, asset_server: Res<AssetServer>) {
